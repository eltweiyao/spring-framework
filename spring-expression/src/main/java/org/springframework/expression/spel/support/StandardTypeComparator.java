/*
 * Copyright 2002-2019 the original author or authors.
 *
 * Licensed under the Apache License, Version 2.0 (the "License");
 * you may not use this file except in compliance with the License.
 * You may obtain a copy of the License at
 *
 *      https://www.apache.org/licenses/LICENSE-2.0
 *
 * Unless required by applicable law or agreed to in writing, software
 * distributed under the License is distributed on an "AS IS" BASIS,
 * WITHOUT WARRANTIES OR CONDITIONS OF ANY KIND, either express or implied.
 * See the License for the specific language governing permissions and
 * limitations under the License.
 */

package org.springframework.expression.spel.support;

import java.math.BigDecimal;
import java.math.BigInteger;

import org.springframework.expression.TypeComparator;
import org.springframework.expression.spel.SpelEvaluationException;
import org.springframework.expression.spel.SpelMessage;
import org.springframework.lang.Nullable;
import org.springframework.util.NumberUtils;

/**
<<<<<<< HEAD
 * A simple basic {@link TypeComparator} implementation.
 * <p>It supports comparison of Numbers and types implementing Comparable.
=======
 * A basic {@link TypeComparator} implementation: supports comparison of
 * {@link Number} types as well as types implementing {@link Comparable}.
>>>>>>> 33b5bc2a
 *
 * @author Andy Clement
 * @author Juergen Hoeller
 * @author Giovanni Dall'Oglio Risso
 * @since 3.0
 */
public class StandardTypeComparator implements TypeComparator {

	@Override
	public boolean canCompare(@Nullable Object left, @Nullable Object right) {
		if (left == null || right == null) {
			return true;
		}
		if (left instanceof Number && right instanceof Number) {
			return true;
		}
		if (left instanceof Comparable) {
			return true;
		}
		return false;
	}

	@Override
	@SuppressWarnings("unchecked")
	public int compare(@Nullable Object left, @Nullable Object right) throws SpelEvaluationException {
		// If one is null, check if the other is
		if (left == null) {
			return (right == null ? 0 : -1);
		}
		else if (right == null) {
			return 1;  // left cannot be null at this point
		}

		// Basic number comparisons
		if (left instanceof Number && right instanceof Number) {
			Number leftNumber = (Number) left;
			Number rightNumber = (Number) right;

			if (leftNumber instanceof BigDecimal || rightNumber instanceof BigDecimal) {
				BigDecimal leftBigDecimal = NumberUtils.convertNumberToTargetClass(leftNumber, BigDecimal.class);
				BigDecimal rightBigDecimal = NumberUtils.convertNumberToTargetClass(rightNumber, BigDecimal.class);
				return leftBigDecimal.compareTo(rightBigDecimal);
			}
			else if (leftNumber instanceof Double || rightNumber instanceof Double) {
				return Double.compare(leftNumber.doubleValue(), rightNumber.doubleValue());
			}
			else if (leftNumber instanceof Float || rightNumber instanceof Float) {
				return Float.compare(leftNumber.floatValue(), rightNumber.floatValue());
			}
			else if (leftNumber instanceof BigInteger || rightNumber instanceof BigInteger) {
				BigInteger leftBigInteger = NumberUtils.convertNumberToTargetClass(leftNumber, BigInteger.class);
				BigInteger rightBigInteger = NumberUtils.convertNumberToTargetClass(rightNumber, BigInteger.class);
				return leftBigInteger.compareTo(rightBigInteger);
			}
			else if (leftNumber instanceof Long || rightNumber instanceof Long) {
				return Long.compare(leftNumber.longValue(), rightNumber.longValue());
			}
			else if (leftNumber instanceof Integer || rightNumber instanceof Integer) {
				return Integer.compare(leftNumber.intValue(), rightNumber.intValue());
			}
			else if (leftNumber instanceof Short || rightNumber instanceof Short) {
				return Short.compare(leftNumber.shortValue(), rightNumber.shortValue());
			}
			else if (leftNumber instanceof Byte || rightNumber instanceof Byte) {
				return Byte.compare(leftNumber.byteValue(), rightNumber.byteValue());
			}
			else {
				// Unknown Number subtypes -> best guess is double multiplication
				return Double.compare(leftNumber.doubleValue(), rightNumber.doubleValue());
			}
		}

		try {
			if (left instanceof Comparable) {
				return ((Comparable<Object>) left).compareTo(right);
			}
		}
		catch (ClassCastException ex) {
			throw new SpelEvaluationException(ex, SpelMessage.NOT_COMPARABLE, left.getClass(), right.getClass());
		}

		throw new SpelEvaluationException(SpelMessage.NOT_COMPARABLE, left.getClass(), right.getClass());
	}

}<|MERGE_RESOLUTION|>--- conflicted
+++ resolved
@@ -26,13 +26,8 @@
 import org.springframework.util.NumberUtils;
 
 /**
-<<<<<<< HEAD
- * A simple basic {@link TypeComparator} implementation.
- * <p>It supports comparison of Numbers and types implementing Comparable.
-=======
  * A basic {@link TypeComparator} implementation: supports comparison of
  * {@link Number} types as well as types implementing {@link Comparable}.
->>>>>>> 33b5bc2a
  *
  * @author Andy Clement
  * @author Juergen Hoeller
